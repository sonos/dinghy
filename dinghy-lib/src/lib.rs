#![type_length_limit = "2149570"]
pub mod errors {
    pub use anyhow::{anyhow, bail, Context, Error, Result};
}

mod android;
#[cfg(target_os = "macos")]
mod apple;
pub mod config;
pub mod device;
mod host;
pub mod overlay;
pub mod platform;
pub mod plugin;
pub mod project;
mod script;
mod ssh;
mod toolchain;
pub mod utils;

pub use crate::config::Configuration;

#[cfg(target_os = "macos")]
<<<<<<< HEAD
use crate::apple::{
    IosManager,
    TvosManager,
    WatchosManager,
    VisionosManager,
};
=======
use crate::apple::{IosManager, TvosManager, WatchosManager};
use crate::config::PlatformConfiguration;
>>>>>>> 79fc0a64

use crate::platform::regular_platform::RegularPlatform;
use crate::project::Project;
use anyhow::{anyhow, Context};
use dyn_clone::DynClone;
use std::fmt::Display;
use std::{path, sync};

use crate::errors::Result;

pub struct Dinghy {
    devices: Vec<sync::Arc<Box<dyn Device>>>,
    platforms: Vec<(String, sync::Arc<Box<dyn Platform>>)>,
}

impl Dinghy {
    pub fn probe(conf: &sync::Arc<Configuration>) -> Result<Dinghy> {
        let mut managers: Vec<Box<dyn PlatformManager>> = vec![];
        if let Some(man) = host::HostManager::probe(conf) {
            managers.push(Box::new(man));
        }
        if let Some(man) = android::AndroidManager::probe() {
            managers.push(Box::new(man));
        }
        if let Some(man) = script::ScriptDeviceManager::probe(conf.clone()) {
            managers.push(Box::new(man));
        }
        if let Some(man) = ssh::SshDeviceManager::probe(conf.clone()) {
            managers.push(Box::new(man));
        }
        #[cfg(target_os = "macos")]
        {
            std::thread::sleep(std::time::Duration::from_millis(100));
            if let Some(man) = IosManager::new().context("Could not initialize iOS manager")? {
                managers.push(Box::new(man));
            }
            if let Some(man) = TvosManager::new().context("Could not initialize tvOS manager")? {
                managers.push(Box::new(man));
            }
            if let Some(man) = WatchosManager::new().context("Could not initialize tvOS manager")? {
                managers.push(Box::new(man));
            }
            if let Some(man) = VisionosManager::new().context("Could not initialize tvOS manager")? {
                managers.push(Box::new(man));
            }
        }
        if let Some(man) = plugin::PluginManager::probe(conf.clone()) {
            managers.push(Box::new(man));
        }

        let mut devices = vec![];
        let mut platforms = vec![];
        for man in managers.into_iter() {
            devices.extend(
                man.devices()
                    .context("Could not list devices")?
                    .into_iter()
                    .map(|it| sync::Arc::new(it)),
            );
            platforms.extend(
                man.platforms()
                    .context("Could not list platforms")?
                    .into_iter()
                    .map(|it| (it.id(), sync::Arc::new(it))),
            );
        }
        for (platform_name, platform_conf) in &conf.platforms {
            if platform_name == "host" {
                continue;
            }
            let rustc_triple = platform_conf
                .rustc_triple
                .as_ref()
                .ok_or_else(|| anyhow!("Platform {} has no rustc_triple", platform_name))?;
            let pf = RegularPlatform::new(
                platform_conf.clone(),
                platform_name.to_string(),
                rustc_triple.clone(),
                platform_conf
                    .toolchain
                    .clone()
                    .map(|it| path::PathBuf::from(it))
                    .or(dirs::home_dir()
                        .map(|it| it.join(".dinghy").join("toolchain").join(platform_name)))
                    .with_context(|| format!("Toolchain missing for platform {}", platform_name))?,
            )
            .with_context(|| format!("Could not assemble platform {}", platform_name))?;
            platforms.push((pf.id(), sync::Arc::new(pf)));
        }
        Ok(Dinghy { devices, platforms })
    }

    pub fn devices(&self) -> Vec<sync::Arc<Box<dyn Device>>> {
        self.devices.clone()
    }

    pub fn host_platform(&self) -> sync::Arc<Box<dyn Platform>> {
        self.platforms[0].1.clone()
    }

    pub fn platforms(&self) -> Vec<sync::Arc<Box<dyn Platform>>> {
        self.platforms
            .iter()
            .map(|&(_, ref platform)| platform.clone())
            .collect()
    }

    pub fn platform_by_name(
        &self,
        platform_name_filter: &str,
    ) -> Option<sync::Arc<Box<dyn Platform>>> {
        self.platforms
            .iter()
            .filter(|&&(ref platform_name, _)| platform_name == platform_name_filter)
            .map(|&(_, ref platform)| platform.clone())
            .next()
    }
}

pub trait Device: std::fmt::Debug + Display + DeviceCompatibility + DynClone {
    fn clean_app(&self, build_bundle: &BuildBundle) -> Result<()>;

    fn debug_app(
        &self,
        project: &Project,
        build: &Build,
        args: &[&str],
        envs: &[&str],
    ) -> Result<BuildBundle>;

    fn id(&self) -> &str;

    fn name(&self) -> &str;

    fn run_app(
        &self,
        project: &Project,
        build: &Build,
        args: &[&str],
        envs: &[&str],
    ) -> Result<BuildBundle>;
}

dyn_clone::clone_trait_object!(Device);

pub trait DeviceCompatibility {
    fn is_compatible_with_regular_platform(&self, _platform: &RegularPlatform) -> bool {
        false
    }

    fn is_compatible_with_host_platform(&self, _platform: &host::HostPlatform) -> bool {
        false
    }

    #[cfg(target_os = "macos")]
    fn is_compatible_with_simulator_platform(
        &self,
        _platform: &apple::AppleDevicePlatform,
    ) -> bool {
        false
    }
}

pub trait Platform: std::fmt::Debug {
    fn setup_env(&self, project: &Project, setup_args: &SetupArgs) -> Result<()>;

    fn id(&self) -> String;

    fn is_compatible_with(&self, device: &dyn Device) -> bool;

    fn is_host(&self) -> bool;
    fn rustc_triple(&self) -> &str;

    fn strip(&self, build: &mut Build) -> Result<()>;
    fn sysroot(&self) -> Result<Option<path::PathBuf>>;
}

impl Display for dyn Platform {
    fn fmt(&self, fmt: &mut std::fmt::Formatter) -> std::fmt::Result {
        write!(fmt, "{}", self.id())
    }
}

pub trait PlatformManager {
    fn devices(&self) -> Result<Vec<Box<dyn Device>>>;
    fn platforms(&self) -> Result<Vec<Box<dyn Platform>>>;
}

#[derive(Clone, Debug)]
pub struct Build {
    pub setup_args: SetupArgs,
    pub dynamic_libraries: Vec<path::PathBuf>,
    pub runnable: Runnable,
    pub target_path: path::PathBuf,
    pub files_in_run_args: Vec<path::PathBuf>,
}

#[derive(Clone, Debug)]
pub struct SetupArgs {
    pub verbosity: i8,
    pub forced_overlays: Vec<String>,
    pub envs: Vec<String>,
    pub cleanup: bool,
    pub strip: bool,
    pub device_id: Option<String>,
}

impl SetupArgs {
    pub fn get_runner_command(&self, platform_id: &str) -> String {
        let mut extra_args = String::new();
        if self.verbosity > 0 {
            for _ in 0..self.verbosity {
                extra_args.push_str("-v ")
            }
        }
        if self.verbosity < 0 {
            for _ in 0..-self.verbosity {
                extra_args.push_str("-q ")
            }
        }
        if self.cleanup {
            extra_args.push_str("--cleanup ")
        }
        if self.strip {
            extra_args.push_str("--strip ")
        }
        if let Some(device_id) = &self.device_id {
            extra_args.push_str("-d ");
            extra_args.push_str(&device_id);
            extra_args.push(' ');
        }
        for env in &self.envs {
            extra_args.push_str("-e ");
            extra_args.push_str(env);
            extra_args.push(' ');
        }

        format!(
            "{} -p {} {}runner --",
            std::env::current_exe().unwrap().to_str().unwrap(),
            platform_id,
            extra_args
        )
    }
}

#[derive(Clone, Debug, Default)]
pub struct BuildBundle {
    pub id: String,
    pub bundle_dir: path::PathBuf,
    pub bundle_exe: path::PathBuf,
    pub lib_dir: path::PathBuf,
    pub root_dir: path::PathBuf,
    pub app_id: Option<String>,
}

impl BuildBundle {
    fn replace_prefix_with<P: AsRef<path::Path>>(&self, path: P) -> Result<Self> {
        Ok(BuildBundle {
            bundle_dir: utils::normalize_path(
                &path
                    .as_ref()
                    .to_path_buf()
                    .join(self.bundle_dir.strip_prefix(&self.root_dir)?),
            ),
            bundle_exe: utils::normalize_path(
                &path
                    .as_ref()
                    .to_path_buf()
                    .join(self.bundle_exe.strip_prefix(&self.root_dir)?),
            ),
            lib_dir: utils::normalize_path(
                &path
                    .as_ref()
                    .to_path_buf()
                    .join(self.lib_dir.strip_prefix(&self.root_dir)?),
            ),
            root_dir: path.as_ref().to_path_buf(),
            ..self.clone()
        })
    }
}

#[derive(Clone, Debug, Default)]
pub struct Runnable {
    pub id: String,
    pub package_name: String,
    pub exe: path::PathBuf,
    pub source: path::PathBuf,
    pub skip_source_copy: bool,
}<|MERGE_RESOLUTION|>--- conflicted
+++ resolved
@@ -21,17 +21,13 @@
 pub use crate::config::Configuration;
 
 #[cfg(target_os = "macos")]
-<<<<<<< HEAD
 use crate::apple::{
     IosManager,
     TvosManager,
     WatchosManager,
     VisionosManager,
 };
-=======
-use crate::apple::{IosManager, TvosManager, WatchosManager};
 use crate::config::PlatformConfiguration;
->>>>>>> 79fc0a64
 
 use crate::platform::regular_platform::RegularPlatform;
 use crate::project::Project;
