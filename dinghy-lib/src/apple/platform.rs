--- conflicted
+++ resolved
@@ -45,29 +45,14 @@
 
     fn sysroot_path(&self) -> Result<String> {
         let sdk_name = match self.sim {
-<<<<<<< HEAD
-            Some(AppleSimulatorType::Ios) => {
-                "iphonesimulator"
-            }
-            Some(AppleSimulatorType::Tvos) => {
-                "appletvsimulator"
-            }
-            Some(AppleSimulatorType::Watchos) => {
-                "watchsimulator"
-            }
-            Some(AppleSimulatorType::Visionos) => {
-                // xros and xrsimulator are sdk names.
-                // See https://github.com/rust-lang/rust/pull/121419#discussion_r1501908152 for
-                // more inconsistencies about visionOS and xrOS.
-                "xrsimulator"
-            }
-            None => "iphoneos"
-=======
             Some(AppleSimulatorType::Ios) => "iphonesimulator",
             Some(AppleSimulatorType::Tvos) => "appletvsimulator",
             Some(AppleSimulatorType::Watchos) => "watchsimulator",
+             // xros and xrsimulator are sdk names.
+             // See https://github.com/rust-lang/rust/pull/121419#discussion_r1501908152 for
+             // more inconsistencies about visionOS and xrOS.
+             Some(AppleSimulatorType::Visionos) => "xrsimulator",
             None => "iphoneos",
->>>>>>> 79fc0a64
         };
         let xcrun = process::Command::new("xcrun")
             .args(&["--sdk", sdk_name, "--show-sdk-path"])
