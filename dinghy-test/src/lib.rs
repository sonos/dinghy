use std::env;
use std::fs::File;
use std::io::prelude::*;
use std::path::PathBuf;

pub fn test_project_path() -> PathBuf {
<<<<<<< HEAD
    if cfg!(
        any(
            target_os = "ios",
            target_os = "watchos",
            target_os = "tvos",
            target_os = "visionos",
            target_os = "android"
        )) || env::var("DINGHY").is_ok() {
=======
    if cfg!(any(
        target_os = "ios",
        target_os = "watchos",
        target_os = "tvos",
        target_os = "android"
    )) || env::var("DINGHY").is_ok()
    {
>>>>>>> 79fc0a64
        let current_exe = env::current_exe().expect("Current exe path not accessible");

        current_exe
            .parent()
            .expect(&format!(
                "Current exe path is invalid {}",
                current_exe.display()
            ))
            .into()
    } else {
        PathBuf::from(".")
    }
}

pub fn test_file_path(test_data_id: &str) -> PathBuf {
    try_test_file_path(test_data_id).expect(&format!("Couldn't find test data {}", test_data_id))
}

pub fn try_test_file_path(test_data_id: &str) -> Option<PathBuf> {
    let current_exe = env::current_exe().expect("Current exe path not accessible");

<<<<<<< HEAD
    if cfg!(
        any(
            target_os = "ios",
            target_os = "watchos",
            target_os = "tvos",
            target_os = "visionos",
            target_os = "android"
        )) || env::var("DINGHY").is_ok() {
=======
    if cfg!(any(
        target_os = "ios",
        target_os = "watchos",
        target_os = "tvos",
        target_os = "android"
    )) || env::var("DINGHY").is_ok()
    {
>>>>>>> 79fc0a64
        current_exe
            .parent()
            .map(|it| it.join("test_data"))
            .map(|it| it.join(test_data_id))
    } else {
        let test_data_path = current_exe
            .parent()
            .and_then(|it| it.parent())
            .map(|it| it.join("dinghy"))
            .map(|it| it.join(current_exe.file_name().unwrap()))
            .map(|it| it.join("test_data"));
        let test_data_path = match test_data_path {
            None => return None,
            Some(test_data_cfg_path) => test_data_cfg_path,
        };

        let test_data_cfg_path = test_data_path.join("test_data.cfg");

        let mut contents = String::new();
        let test_data_cfg =
            File::open(&test_data_cfg_path).and_then(|mut f| f.read_to_string(&mut contents));
        if let Err(_) = test_data_cfg {
            return None;
        }

        contents
            .lines()
            .map(|line| line.split(":"))
            .map(|mut line| (line.next(), line.next()))
            .find(|&(id, _)| id.map(|it| it == test_data_id).unwrap_or(false))
            .and_then(|(_, path)| path)
            .map(PathBuf::from)
    }
}<|MERGE_RESOLUTION|>--- conflicted
+++ resolved
@@ -4,24 +4,14 @@
 use std::path::PathBuf;
 
 pub fn test_project_path() -> PathBuf {
-<<<<<<< HEAD
-    if cfg!(
-        any(
-            target_os = "ios",
-            target_os = "watchos",
-            target_os = "tvos",
-            target_os = "visionos",
-            target_os = "android"
-        )) || env::var("DINGHY").is_ok() {
-=======
     if cfg!(any(
         target_os = "ios",
         target_os = "watchos",
         target_os = "tvos",
+        target_os = "visionos",
         target_os = "android"
     )) || env::var("DINGHY").is_ok()
     {
->>>>>>> 79fc0a64
         let current_exe = env::current_exe().expect("Current exe path not accessible");
 
         current_exe
@@ -43,24 +33,14 @@
 pub fn try_test_file_path(test_data_id: &str) -> Option<PathBuf> {
     let current_exe = env::current_exe().expect("Current exe path not accessible");
 
-<<<<<<< HEAD
-    if cfg!(
-        any(
-            target_os = "ios",
-            target_os = "watchos",
-            target_os = "tvos",
-            target_os = "visionos",
-            target_os = "android"
-        )) || env::var("DINGHY").is_ok() {
-=======
     if cfg!(any(
         target_os = "ios",
         target_os = "watchos",
         target_os = "tvos",
+        target_os = "visionos",
         target_os = "android"
     )) || env::var("DINGHY").is_ok()
     {
->>>>>>> 79fc0a64
         current_exe
             .parent()
             .map(|it| it.join("test_data"))
